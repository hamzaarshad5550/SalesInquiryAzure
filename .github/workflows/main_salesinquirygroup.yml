--- conflicted
+++ resolved
@@ -1,152 +1,130 @@
-name: Build and deploy Node.js app to Azure Web App - SalesInquiryGroup
-
-on:
-  push:
-    branches:
-      - main
-  workflow_dispatch:
-
-jobs:
-  build:
-    runs-on: ubuntu-latest
-    permissions:
-<<<<<<< HEAD
-      contents: read
-=======
-      contents: read # This is required for actions/checkout
->>>>>>> 412e312b
-
-    steps:
-      - name: Clean up workspace before build
-        run: |
-          echo "Cleaning up unnecessary files before build..."
-          rm -rf node_modules
-          rm -rf dist
-          rm -rf .next
-          df -h  # Check disk space
-
-      - uses: actions/checkout@v4
-        with:
-          fetch-depth: 1  # Shallow clone to save space
-
-      - name: Set up Node.js version
-        uses: actions/setup-node@v3
-        with:
-          node-version: '20.x'  # Changed to 20.x to match the .replit config
-          cache: 'npm'
-
-      - name: Free up disk space
-        run: |
-          sudo rm -rf /usr/share/dotnet
-          sudo rm -rf /opt/ghc
-          sudo rm -rf /usr/local/share/boost
-          sudo rm -rf "$AGENT_TOOLSDIRECTORY"
-
-      - name: Install dependencies
-        run: npm ci
-
-      - name: Build application
-        run: npm run build
-        env:
-          NODE_ENV: production
-          # Add any environment variables needed for build here
-          # DATABASE_URL: ${{ secrets.DATABASE_URL }}
-
-      - name: Create deployment package
-        run: |
-          mkdir -p deployment
-          # Include server files and built client files
-          cp -r dist package.json package-lock.json .env.example deployment/
-          # Create web.config for Azure if needed
-          echo '<?xml version="1.0" encoding="utf-8"?><configuration><system.webServer><handlers><add name="iisnode" path="dist/index.js" verb="*" modules="iisnode" /></handlers><rewrite><rules><rule name="nodejs"><match url="(.*)" /><conditions><add input="{REQUEST_FILENAME}" matchType="IsFile" negate="true" /></conditions><action type="Rewrite" url="dist/index.js" /></rule></rules></rewrite><security><requestFiltering removeServerHeader="true" /></security></system.webServer></configuration>' > deployment/web.config
-          cd deployment && zip -r ../release.zip ./*
-
-      - name: Upload artifact for deployment job
-        uses: actions/upload-artifact@v4
-        with:
-          name: node-app
-          path: release.zip
-          retention-days: 1
-
-      - name: Clean up workspace after build
-        if: always()
-        run: rm -rf ${{ github.workspace }}
-
-  deploy:
-    runs-on: ubuntu-latest
-    needs: build
-    environment:
-      name: 'Production'
-      url: ${{ steps.deploy-to-webapp.outputs.webapp-url }}
-    permissions:
-<<<<<<< HEAD
-      id-token: write
-      contents: read
-=======
-      id-token: write # This is required for requesting the JWT
-      contents: read  # This is required for actions/checkout
->>>>>>> 412e312b
-
-    steps:
-      - name: Download artifact from build job
-        uses: actions/download-artifact@v4
-        with:
-          name: node-app
-
-      - name: Unzip artifact for deployment
-        run: unzip release.zip
-<<<<<<< HEAD
-      
-=======
-
->>>>>>> 412e312b
-      - name: Login to Azure
-        uses: azure/login@v2
-        with:
-          client-id: ${{ secrets.AZUREAPPSERVICE_CLIENTID_886E565E15F54F64825AFC8382A0E7EA }}
-          tenant-id: ${{ secrets.AZUREAPPSERVICE_TENANTID_D814736B79FA4FBC95BEDB87DF16ECCF }}
-          subscription-id: ${{ secrets.AZUREAPPSERVICE_SUBSCRIPTIONID_51420C1A3F184E88ADC3E862DB86A4EF }}
-
-<<<<<<< HEAD
-      - name: 'Deploy to Azure Web App'
-=======
-      - name: Deploy to Azure Web App
->>>>>>> 412e312b
-        id: deploy-to-webapp
-        uses: azure/webapps-deploy@v3
-        with:
-          app-name: 'SalesInquiryGroup'
-          slot-name: 'Production'
-          package: .
-<<<<<<< HEAD
-          
-      - name: Set App Settings
-        uses: azure/appservice-settings@v1
-        with:
-          app-name: 'SalesInquiryGroup'
-          app-settings-json: |
-            [
-              {
-                "name": "NODE_ENV",
-                "value": "production"
-              },
-              {
-                "name": "PORT",
-                "value": "5000"
-              },
-              {
-                "name": "WEBSITE_NODE_DEFAULT_VERSION",
-                "value": "~20"
-              }
-            ]
-
-
-
-
-=======
-
-      - name: Clean up workspace after deployment
-        if: always()
-        run: rm -rf ${{ github.workspace }}
-
->>>>>>> 412e312b
+name: Build and deploy Node.js app to Azure Web App - SalesInquiryGroup
+
+on:
+  push:
+    branches:
+      - main
+  workflow_dispatch:
+
+jobs:
+  build:
+    runs-on: ubuntu-latest
+    permissions:
+      contents: read
+      contents: read # This is required for actions/checkout
+
+    steps:
+      - name: Clean up workspace before build
+        run: |
+          echo "Cleaning up unnecessary files before build..."
+          rm -rf node_modules
+          rm -rf dist
+          rm -rf .next
+          df -h  # Check disk space
+
+      - uses: actions/checkout@v4
+        with:
+          fetch-depth: 1  # Shallow clone to save space
+
+      - name: Set up Node.js version
+        uses: actions/setup-node@v3
+        with:
+          node-version: '20.x'  # Changed to 20.x to match the .replit config
+          cache: 'npm'
+
+      - name: Free up disk space
+        run: |
+          sudo rm -rf /usr/share/dotnet
+          sudo rm -rf /opt/ghc
+          sudo rm -rf /usr/local/share/boost
+          sudo rm -rf "$AGENT_TOOLSDIRECTORY"
+
+      - name: Install dependencies
+        run: npm ci
+
+      - name: Build application
+        run: npm run build
+        env:
+          NODE_ENV: production
+          # Add any environment variables needed for build here
+          # DATABASE_URL: ${{ secrets.DATABASE_URL }}
+
+      - name: Create deployment package
+        run: |
+          mkdir -p deployment
+          # Include server files and built client files
+          cp -r dist package.json package-lock.json .env.example deployment/
+          # Create web.config for Azure if needed
+          echo '<?xml version="1.0" encoding="utf-8"?><configuration><system.webServer><handlers><add name="iisnode" path="dist/index.js" verb="*" modules="iisnode" /></handlers><rewrite><rules><rule name="nodejs"><match url="(.*)" /><conditions><add input="{REQUEST_FILENAME}" matchType="IsFile" negate="true" /></conditions><action type="Rewrite" url="dist/index.js" /></rule></rules></rewrite><security><requestFiltering removeServerHeader="true" /></security></system.webServer></configuration>' > deployment/web.config
+          cd deployment && zip -r ../release.zip ./*
+
+      - name: Upload artifact for deployment job
+        uses: actions/upload-artifact@v4
+        with:
+          name: node-app
+          path: release.zip
+          retention-days: 1
+
+  deploy:
+    runs-on: ubuntu-latest
+    needs: build
+    environment:
+      name: 'Production'
+      url: ${{ steps.deploy-to-webapp.outputs.webapp-url }}
+    permissions:
+      id-token: write
+      contents: read
+      id-token: write # This is required for requesting the JWT
+      contents: read  # This is required for actions/checkout
+
+    steps:
+      - name: Download artifact from build job
+        uses: actions/download-artifact@v4
+        with:
+          name: node-app
+
+      - name: Unzip artifact for deployment
+        run: unzip release.zip
+      
+      - name: Login to Azure
+        uses: azure/login@v2
+        with:
+          client-id: ${{ secrets.AZUREAPPSERVICE_CLIENTID_886E565E15F54F64825AFC8382A0E7EA }}
+          tenant-id: ${{ secrets.AZUREAPPSERVICE_TENANTID_D814736B79FA4FBC95BEDB87DF16ECCF }}
+          subscription-id: ${{ secrets.AZUREAPPSERVICE_SUBSCRIPTIONID_51420C1A3F184E88ADC3E862DB86A4EF }}
+
+      - name: 'Deploy to Azure Web App'
+        id: deploy-to-webapp
+        uses: azure/webapps-deploy@v3
+        with:
+          app-name: 'SalesInquiryGroup'
+          slot-name: 'Production'
+          package: .
+          
+      - name: Set App Settings
+        uses: azure/appservice-settings@v1
+        with:
+          app-name: 'SalesInquiryGroup'
+          app-settings-json: |
+            [
+              {
+                "name": "NODE_ENV",
+                "value": "production"
+              },
+              {
+                "name": "PORT",
+                "value": "5000"
+              },
+              {
+                "name": "WEBSITE_NODE_DEFAULT_VERSION",
+                "value": "~20"
+              }
+            ]
+
+
+
+
+
+      - name: Clean up workspace after deployment
+        if: always()
+        run: rm -rf ${{ github.workspace }}