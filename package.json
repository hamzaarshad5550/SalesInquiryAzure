--- conflicted
+++ resolved
@@ -17,24 +17,10 @@
     "sales-inquiry-app": "file:"
   },
   "devDependencies": {
-<<<<<<< HEAD
-    "@replit/vite-plugin-cartographer": "^0.2.0",
-    "@tailwindcss/typography": "^0.5.16",
-    "@types/express": "^4.17.21",
-    "@types/react": "^19.1.4",
-    "@types/react-dom": "^19.1.5",
-    "@vitejs/plugin-react": "^4.4.1",
-    "autoprefixer": "^10.4.21",
-    "postcss": "^8.5.3",
-    "tailwindcss": "^3.4.17",
-    "tailwindcss-animate": "^1.0.7",
-    "vite": "^6.3.5"
-=======
     "@vitejs/plugin-react": "^4.0.0",
     "esbuild": "^0.18.0",
     "tsx": "^3.12.7",
     "typescript": "^5.0.4",
     "vite": "^4.5.0"
->>>>>>> 31f83671
   }
 }